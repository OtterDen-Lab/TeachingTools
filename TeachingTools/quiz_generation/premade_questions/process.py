--- conflicted
+++ resolved
@@ -126,13 +126,6 @@
     
     workload = []
     
-<<<<<<< HEAD
-    # First create a job that is relatively long-running and arrives relatively early.
-    first_job: SchedulingQuestion.Job = self.Job(
-      job_id=0,
-      arrival=random.randint(0, int(0.25 * self.MAX_ARRIVAL_TIME)),
-      duration=random.randint(int(self.MAX_JOB_DURATION * 0.75), self.MAX_JOB_DURATION)
-=======
     # First create a job that is relatively long-running and arrives first.
     # Set arrival time to something fairly low
     job0_arrival = self.rng.randint(0, int(0.25 * self.MAX_ARRIVAL_TIME))
@@ -156,7 +149,6 @@
     job1_duration = self.rng.randint(
       self.MIN_JOB_DURATION + 1, # default minimum and leave room for job2
       job0_arrival + job0_duration - job1_arrival - 1 # Make sure our job ends _at least_ before job0 would end
->>>>>>> ffb0b5f2
     )
     
     # Finally, we want to differentiate between STCF and SJF
@@ -178,6 +170,7 @@
       (job2_arrival, job2_duration),
     ]
     
+    # Add more jobs as necessary, if more than 3 are requested
     if num_jobs > 3:
       job_tuples.extend([
         (self.rng.randint(0, self.MAX_ARRIVAL_TIME), self.rng.randint(self.MIN_JOB_DURATION, self.MAX_JOB_DURATION))
@@ -199,7 +192,6 @@
       )
     
     return workload
-    
   
   def run_simulation(self, jobs_to_run: List[SchedulingQuestion.Job], selector, preemptable, time_quantum=None):
     curr_time = 0
@@ -295,7 +287,7 @@
       self.scheduler_algorithm = self.rng.choice(list(SchedulingQuestion.Kind))
     
     log.debug(f"self.scheduler_algorithm: {self.scheduler_algorithm}")
-      
+    
     super().refresh(*args, **kwargs)
     
     self.job_stats = {}
