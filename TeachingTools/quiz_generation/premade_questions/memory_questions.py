#!env python
from __future__ import annotations

import abc
import collections
import copy
import enum
import logging
import math
from typing import List, Optional

from TeachingTools.quiz_generation.misc import ContentAST
from TeachingTools.quiz_generation.question import Question, Answer, QuestionRegistry

logging.basicConfig()
log = logging.getLogger(__name__)
log.setLevel(logging.DEBUG)


class MemoryQuestion(Question, abc.ABC):
  def __init__(self, *args, **kwargs):
    kwargs["topic"] = kwargs.get("topic", Question.Topic.MEMORY)
    super().__init__(*args, **kwargs)


@QuestionRegistry.register("VirtualAddressParts")
class VirtualAddressParts(MemoryQuestion):
  MAX_BITS = 64
  
  class Target(enum.Enum):
    VA_BITS = "# VA Bits"
    VPN_BITS = "# VPN Bits"
    OFFSET_BITS = "# Offset Bits"
  
  def refresh(self, rng_seed=None, *args, **kwargs):
    super().refresh(rng_seed=rng_seed, *args, **kwargs)
    
    # Generate baselines, if not given
    self.num_va_bits = kwargs.get("num_va_bits", self.rng.randint(2, self.MAX_BITS))
    self.num_offset_bits = self.rng.randint(1, self.num_va_bits-1)
    self.num_vpn_bits = self.num_va_bits - self.num_offset_bits
    
    self.possible_answers = {
      self.Target.VA_BITS : Answer("answer__num_va_bits", self.num_va_bits, variable_kind=Answer.VariableKind.INT),
      self.Target.OFFSET_BITS : Answer("answer__num_offset_bits", self.num_offset_bits, variable_kind=Answer.VariableKind.INT),
      self.Target.VPN_BITS : Answer("answer__num_vpn_bits", self.num_vpn_bits, variable_kind=Answer.VariableKind.INT)
    }
    
    # Select what kind of question we are going to be
    self.blank_kind = self.rng.choice(list(self.Target))
    
    self.answers['answer'] = self.possible_answers[self.blank_kind]
    
    return
  
  def get_body(self, **kwargs) -> ContentAST.Section:
    body = ContentAST.Section()
    
    body.add_text_element(
      "Given the information in the below table, please complete the table as appropriate."
    )
    
    body.add_element(
      ContentAST.Table(
        headers=[t.value for t in list(self.Target)],
        data=[[
          f"{self.possible_answers[t].display} bits"
          if t != self.blank_kind
          else ContentAST.Element([
            ContentAST.Answer(self.possible_answers[t], " bits")
          ])
          for t in list(self.Target)
        ]]
      )
    )
    
    return body
  
  def get_explanation(self, **kwargs) -> ContentAST.Section:
    explanation = ContentAST.Section()
    
    explanation.add_elements([
      ContentAST.Text(f"{self.num_va_bits}", emphasis=(self.blank_kind == self.Target.VA_BITS)),
      ContentAST.Text(" = "),
      ContentAST.Text(f"{self.num_vpn_bits}", emphasis=(self.blank_kind == self.Target.VPN_BITS)),
      ContentAST.Text(" + "),
      ContentAST.Text(f"{self.num_offset_bits}", emphasis=(self.blank_kind == self.Target.OFFSET_BITS))
    ])
    
    return explanation
    

@QuestionRegistry.register()
class CachingQuestion(MemoryQuestion):
  
  class Kind(enum.Enum):
    FIFO = enum.auto()
    LRU = enum.auto()
    Belady = enum.auto()
    def __str__(self):
      return self.name
  
  class Cache:
    def __init__(self, kind : CachingQuestion.Kind, cache_size: int, all_requests : List[int] = None):
      self.kind = kind
      self.cache_size = cache_size
      self.all_requests = all_requests
      
      self.cache_state = []
      self.last_used = collections.defaultdict(lambda: -math.inf)
      self.frequency = collections.defaultdict(lambda: 0)
    
    def query_cache(self, request, request_number):
      was_hit = request in self.cache_state
      
      evicted = None
      if was_hit:
        # hit!
        pass
      else:
        # miss!
        if len(self.cache_state) == self.cache_size:
          # Then we are full and need to evict
          evicted = self.cache_state[0]
          self.cache_state = self.cache_state[1:]
        
        # Add to cache
        self.cache_state.append(request)
      
      # update state variable
      self.last_used[request] = request_number
      self.frequency[request] += 1
      
      # update cache state
      if self.kind == CachingQuestion.Kind.FIFO:
        pass
      elif self.kind == CachingQuestion.Kind.LRU:
        self.cache_state = sorted(
          self.cache_state,
          key=(lambda e: self.last_used[e]),
          reverse=False
        )
      # elif self.kind == CachingQuestion.Kind.LFU:
      #   self.cache_state = sorted(
      #     self.cache_state,
      #     key=(lambda e: (self.frequency[e], e)),
      #     reverse=False
      #   )
      elif self.kind == CachingQuestion.Kind.Belady:
        upcoming_requests = self.all_requests[request_number+1:]
        self.cache_state = sorted(
          self.cache_state,
          # key=(lambda e: (upcoming_requests.index(e), e) if e in upcoming_requests else (-math.inf, e)),
          key=(lambda e: (upcoming_requests.index(e), -e) if e in upcoming_requests else (math.inf, -e)),
          reverse=True
        )
      
      return (was_hit, evicted, self.cache_state)
  
  def __init__(self, *args, **kwargs):
    super().__init__(*args, **kwargs)
    self.num_elements = kwargs.get("num_elements", 5)
    self.cache_size = kwargs.get("cache_size", 3)
    self.num_requests = kwargs.get("num_requests", 10)
    
    self.cache_policy = self.rng.choice(list(self.Kind))
  
  def refresh(self, previous : Optional[CachingQuestion]=None, *args, **kwargs):
    # Check to see if we are using the existing caching policy or a brand new one
    if not kwargs.get("hard_refresh", True):
      self.rng_seed_offset += 1
    else:
      self.cache_policy = self.rng.choice(list(self.Kind))
    
<<<<<<< HEAD
    log.debug(f"self.caching_policy: {self.cache_policy}")
=======
    super().refresh(*args, **kwargs)
>>>>>>> ffb0b5f2
    
    self.requests = (
        list(range(self.cache_size)) # Prime the cache with the compulsory misses
        + self.rng.choices(population=list(range(self.cache_size-1)), k=1) # Add in one request to an earlier  that will differentiate clearly between FIFO and LRU
        + self.rng.choices(population=list(range(self.cache_size, self.num_elements)), k=1) ## Add in the rest of the requests
        + self.rng.choices(population=list(range(self.num_elements)), k=(self.num_requests-2)) ## Add in the rest of the requests
    )
    
    self.cache = CachingQuestion.Cache(self.cache_policy, self.cache_size, self.requests)
    
    self.request_results = {}
    number_of_hits = 0
    for (request_number, request) in enumerate(self.requests):
      was_hit, evicted, cache_state = self.cache.query_cache(request, request_number)
      if was_hit:
        number_of_hits += 1
      self.request_results[request_number] = {
        "request" : (f"[answer__request]", request),
        "hit" : (f"[answer__hit-{request_number}]", ('hit' if was_hit else 'miss')),
        "evicted" : (f"[answer__evicted-{request_number}]", ('-' if evicted is None else f"{evicted}")),
        "cache_state" : (f"[answer__cache_state-{request_number}]", ','.join(map(str, cache_state)))
      }
      
      self.answers.update({
        f"answer__hit-{request_number}":          Answer(f"answer__hit-{request_number}",         ('hit' if was_hit else 'miss'),          Answer.AnswerKind.BLANK),
        f"answer__evicted-{request_number}":      Answer(f"answer__evicted-{request_number}",     ('-' if evicted is None else f"{evicted}"),      Answer.AnswerKind.BLANK),
        f"answer__cache_state-{request_number}":  Answer(f"answer__cache_state-{request_number}", copy.copy(cache_state), variable_kind=Answer.VariableKind.LIST),
      })
      
    self.hit_rate = 100 * number_of_hits / (self.num_requests)
    self.answers.update({
      "answer__hit_rate": Answer("answer__hit_rate", self.hit_rate, variable_kind=Answer.VariableKind.AUTOFLOAT)
    })
  
  def get_body(self, **kwargs) -> ContentAST.Section:
    body = ContentAST.Section()
    
    body.add_element(
      ContentAST.Paragraph([
        f"Assume we are using a <b>{self.cache_policy}</b> caching policy and a cache size of <b>{self.cache_size}</b>."
        "",
        "Given the below series of requests please fill in the table.",
        "For the hit/miss column, please write either \"hit\" or \"miss\".",
        "For the eviction column, please write either the number of the evicted page or simply a dash (e.g. \"-\")."
      ])
    )
    
    body.add_element(
      ContentAST.TextHTML(
        "For the cache state, please enter the cache contents in the order suggested in class, "
        "which means separated by commas with no spaces (e.g. \"1,2,3\")"
        "and with the left-most being the next to be evicted. "
        "In the case where there is a tie, order by increasing number."
      )
    )
    
    body.add_element(
      ContentAST.Table(
        headers=["Page Requested", "Hit/Miss", "Evicted", "Cache State"],
        data=[
          [
            f"{self.requests[request_number]}",
            ContentAST.Answer(self.answers[f"answer__hit-{request_number}"], blank_length=2),
            ContentAST.Answer(self.answers[f"answer__evicted-{request_number}"], blank_length=2),
            ContentAST.Answer(self.answers[f"answer__cache_state-{request_number}"], blank_length=2)
          ]
          for request_number in sorted(self.request_results.keys())
        ]
      )
    )
    
    body.add_element(
      ContentAST.AnswerBlock(
        ContentAST.Answer(
          answer=self.answers["answer__hit_rate"],
          label="Hit rate, excluding compulsory misses",
          unit="%"
        )
      )
    )
    
    return body
  
  def get_explanation(self, **kwargs) -> ContentAST.Section:
    explanation = ContentAST.Section()
    
    explanation.add_element(ContentAST.Paragraph(["The full caching table can be seen below."]))
    
    explanation.add_element(
      ContentAST.Table(
        headers=["Page", "Hit/Miss", "Evicted", "Cache State"],
        data=[
          [
            self.request_results[request]["request"][1],
            self.request_results[request]["hit"][1],
            f'{self.request_results[request]["evicted"][1]}',
            f'{self.request_results[request]["cache_state"][1]}',
          ]
          for (request_number, request) in enumerate(sorted(self.request_results.keys()))
        ]
      )
    )
    
    explanation.add_element(
      ContentAST.Paragraph([
        "To calculate the hit rate we calculate the percentage of requests "
        "that were cache hits out of the total number of requests. "
        f"In this case we are counting only all but {self.cache_size} requests, "
        f"since we are excluding compulsory misses."
      ])
    )
    
    return explanation
  
  def is_interesting(self) -> bool:
    # todo: interesting is more likely based on whether I can differentiate between it and another algo,
    #  so maybe rerun with a different approach but same requests?
    return (self.hit_rate / 100.0) < 0.7


class MemoryAccessQuestion(MemoryQuestion, abc.ABC):
  PROBABILITY_OF_VALID = .875


@QuestionRegistry.register()
class BaseAndBounds(MemoryAccessQuestion):
  MAX_BITS = 32
  MIN_BOUNDS_BIT = 5
  MAX_BOUNDS_BITS = 16
  
  def refresh(self, rng_seed=None, *args, **kwargs):
    super().refresh(rng_seed=rng_seed, *args, **kwargs)
    
    bounds_bits = self.rng.randint(self.MIN_BOUNDS_BIT, self.MAX_BOUNDS_BITS)
    base_bits = self.MAX_BITS - bounds_bits
    
    self.bounds = int(math.pow(2, bounds_bits))
    self.base = self.rng.randint(1, int(math.pow(2, base_bits))) * self.bounds
    self.virtual_address = self.rng.randint(1, int(self.bounds / self.PROBABILITY_OF_VALID))
    
    if self.virtual_address < self.bounds:
      self.answers["answer"] = Answer(
        key="answer__physical_address",
        value=(self.base + self.virtual_address),
        variable_kind=Answer.VariableKind.BINARY_OR_HEX,
        length=math.ceil(math.log2(self.base + self.virtual_address))
      )
    else :
      self.answers["answer"] = Answer(
        key="answer__physical_address",
        value="INVALID",
        variable_kind=Answer.VariableKind.STR
      )
  
  def get_body(self) -> ContentAST.Section:
    body = ContentAST.Section()
    
    body.add_element(
      ContentAST.Paragraph([
        "Given the information in the below table, "
        "please calcuate the physical address associated with the given virtual address.",
        "If the virtual address is invalid please simply write ***INVALID***."
      ])
    )
    
    body.add_element(
      ContentAST.Table(
        headers=["Base", "Bounds", "Virtual Address", "Physical Address"],
        data=[[
          f"0x{self.base:X}",
          f"0x{self.bounds:X}",
          f"0x{self.virtual_address:X}",
          ContentAST.Answer(self.answers["answer"])
        ]],
        transpose=True
      )
    )
    
    return body
  
  def get_explanation(self) -> ContentAST.Section:
    explanation = ContentAST.Section()
    
    explanation.add_element(
      ContentAST.Paragraph([
        "There's two steps to figuring out base and bounds.",
        "1. Are we within the bounds?\n",
        "2. If so, add to our base.\n",
        "",
      ])
    )
    
    explanation.add_element(
      ContentAST.Paragraph([
        f"Step 1: 0x{self.virtual_address:X} < 0x{self.bounds:X} "
        f"--> {'***VALID***' if (self.virtual_address < self.bounds) else 'INVALID'}"
      ])
    )
    
    if self.virtual_address < self.bounds:
      explanation.add_element(
        ContentAST.Paragraph([
          f"Step 2: Since the previous check passed, we calculate "
          f"0x{self.base:X} + 0x{self.virtual_address:X} "
          f"= ***0x{self.base + self.virtual_address:X}***.",
          "If it had been invalid we would have simply written INVALID"
        ])
      )
    else:
      explanation.add_element(
        ContentAST.Paragraph([
          f"Step 2: Since the previous check failed, we simply write ***INVALID***.",
          "***If*** it had been valid, we would have calculated "
          f"0x{self.base:X} + 0x{self.virtual_address:X} "
          f"= 0x{self.base + self.virtual_address:X}.",
        ])
      )
    
    return explanation


@QuestionRegistry.register()
class Segmentation(MemoryAccessQuestion):
  MAX_BITS = 20
  MIN_VIRTUAL_BITS = 5
  MAX_VIRTUAL_BITS = 10
  
  def __within_bounds(self, segment, offset, bounds):
    if segment == "unallocated":
      return False
    elif bounds < offset:
      return False
    else:
      return True
  
  def refresh(self, *args, **kwargs):
    super().refresh(*args, **kwargs)
    
    # Pick how big each of our address spaces will be
    self.virtual_bits = self.rng.randint(self.MIN_VIRTUAL_BITS, self.MAX_VIRTUAL_BITS)
    self.physical_bits = self.rng.randint(self.virtual_bits+1, self.MAX_BITS)
    
    # Start with blank base and bounds
    self.base = {
      "code" : 0,
      "heap" : 0,
      "stack" : 0,
    }
    self.bounds = {
      "code" : 0,
      "heap" : 0,
      "stack" : 0,
    }
    
    min_bounds = 4
    max_bounds = int(2**(self.virtual_bits - 2))
    
    def segment_collision(base, bounds):
      # lol, I think this is probably silly, but should work
      return 0 != len(set.intersection(*[
        set(range(base[segment], base[segment]+bounds[segment]+1))
        for segment in base.keys()
      ]))
    
    self.base["unallocated"] = 0
    self.bounds["unallocated"] = 0
    
    # Make random placements and check to make sure they are not overlapping
    while (segment_collision(self.base, self.bounds)):
      for segment in self.base.keys():
        self.bounds[segment] = self.rng.randint(min_bounds, max_bounds-1)
        self.base[segment] = self.rng.randint(0, (2**self.physical_bits - self.bounds[segment]))
    
    # Pick a random segment for us to use
    self.segment = self.rng.choice(list(self.base.keys()))
    self.segment_bits = {
      "code" : 0,
      "heap" : 1,
      "unallocated" : 2,
      "stack" : 3
    }[self.segment]
    
    # Try to pick a random address within that range
    try:
      self.offset = self.rng.randint(1,
        min([
          max_bounds-1,
          int(self.bounds[self.segment] / self.PROBABILITY_OF_VALID)
        ])
      )
    except KeyError:
      # If we are in an unallocated section, we'll get a key error (I think)
      self.offset = self.rng.randint(0, max_bounds-1)
    
    # Calculate a virtual address based on the segment and the offset
    self.virtual_address = (
        (self.segment_bits << (self.virtual_bits - 2))
        + self.offset
    )
    
    # Calculate physical address based on offset
    self.physical_address = self.base[self.segment] + self.offset
    
    # Set answers based on whether it's in bounds or not
    if self.__within_bounds(self.segment, self.offset, self.bounds[self.segment]):
      self.answers["answer__physical_address"] = Answer(
        key="answer__physical_address",
        value=self.physical_address,
        variable_kind=Answer.VariableKind.BINARY_OR_HEX,
        length=self.physical_bits
      )
    else :
      self.answers["answer__physical_address"] = Answer(
        key="answer__physical_address",
        value="INVALID",
        variable_kind=Answer.VariableKind.STR
      )
    
    self.answers["answer__segment"] = Answer(
      key="answer__segment", value=self.segment, variable_kind=Answer.VariableKind.STR
    )
  
  def get_body(self) -> ContentAST.Section:
    body = ContentAST.Section()
    
    body.add_element(
      ContentAST.Paragraph([
        f"Given a virtual address space of {self.virtual_bits}bits, "
        f"and a physical address space of {self.physical_bits}bits, "
        "what is the physical address associated with the virtual address "
        f"0b{self.virtual_address:0{self.virtual_bits}b}?",
        "If it is invalid simply type INVALID.",
        "Note: assume that the stack grows in the same way as the code and the heap."
      ])
    )
    
    body.add_element(
      ContentAST.Table(
        headers=["", "base", "bounds"],
        data=[
          ["code", f"0b{self.base['code']:0{self.physical_bits}b}", f"0b{self.bounds['code']:0b}"],
          ["heap", f"0b{self.base['heap']:0{self.physical_bits}b}", f"0b{self.bounds['heap']:0b}"],
          ["stack", f"0b{self.base['stack']:0{self.physical_bits}b}", f"0b{self.bounds['stack']:0b}"]
        ]
      )
    )
    
    body.add_element(
      ContentAST.AnswerBlock([
        ContentAST.Answer(
          self.answers["answer__segment"],
          label="Segment name"
        ),
        ContentAST.Answer(
          self.answers["answer__physical_address"],
          label="Physical Address"
        )
      ])
    )
    return body
  
  def get_explanation(self) -> ContentAST.Section:
    explanation = ContentAST.Section()
    
    explanation.add_element(
      ContentAST.Paragraph([
        "The core idea to keep in mind with segmentation is that you should always check ",
        "the first two bits of the virtual address to see what segment it is in and then go from there."
        "Keep in mind, "
        "we also may need to include padding if our virtual address has a number of leading zeros left off!"
      ])
    )
    
    explanation.add_element(
      ContentAST.Paragraph([
        f"In this problem our virtual address, "
        f"converted to binary and including padding, is 0b{self.virtual_address:0{self.virtual_bits}b}.",
        f"From this we know that our segment bits are 0b{self.segment_bits:02b}, "
        f"meaning that we are in the ***{self.segment}*** segment.",
        ""
      ])
    )
    
    if self.segment == "unallocated":
      explanation.add_element(
        ContentAST.Paragraph([
          "Since this is the unallocated segment there are no possible valid translations, so we enter ***INVALID***."
        ])
      )
    else:
      explanation.add_element(
        ContentAST.Paragraph([
          f"Since we are in the {self.segment} segment, "
          f"we see from our table that our bounds are {self.bounds[self.segment]}. "
          f"Remember that our check for our {self.segment} segment is: ",
          f"`if (offset > bounds({self.segment})) : INVALID`",
          "which becomes"
          f"`if ({self.offset:0b} > {self.bounds[self.segment]:0b}) : INVALID`"
        ])
      )
      
      if not self.__within_bounds(self.segment, self.offset, self.bounds[self.segment]):
        # then we are outside of bounds
        explanation.add_element(
          ContentAST.Paragraph([
            "We can therefore see that we are outside of bounds so we should put ***INVALID***.",
            "If we <i>were</i> requesting a valid memory location we could use the below steps to do so."
            "<hr>"
          ])
        )
      else:
        explanation.add_element(
          ContentAST.Paragraph([
            "We are therefore in bounds so we can calculate our physical address, as we do below."
          ])
        )
      
      explanation.add_element(
        ContentAST.Paragraph([
          "To find the physical address we use the formula:",
          "<code>physical_address = base(segment) + offset</code>",
          "which becomes",
          f"<code>physical_address = {self.base[self.segment]:0b} + {self.offset:0b}</code>.",
          ""
        ])
      )
      
      explanation.add_element(
        ContentAST.Paragraph([
          "Lining this up for ease we can do this calculation as:"
        ])
      )
      explanation.add_element(
        ContentAST.Code(
          f"  0b{self.base[self.segment]:0{self.physical_bits}b}\n"
          f"<u>+ 0b{self.offset:0{self.physical_bits}b}</u>\n"
          f"  0b{self.physical_address:0{self.physical_bits}b}\n"
        )
      )
    
    return explanation


@QuestionRegistry.register()
class Paging(MemoryAccessQuestion):
  
  MIN_OFFSET_BITS = 3
  MIN_VPN_BITS = 3
  MIN_PFN_BITS = 3
  
  MAX_OFFSET_BITS = 8
  MAX_VPN_BITS = 8
  MAX_PFN_BITS = 16
  
  def refresh(self, rng_seed=None, *args, **kwargs):
    super().refresh(rng_seed=rng_seed, *args, **kwargs)
    
    self.num_offset_bits = self.rng.randint(self.MIN_OFFSET_BITS, self.MAX_OFFSET_BITS)
    self.num_vpn_bits = self.rng.randint(self.MIN_VPN_BITS, self.MAX_VPN_BITS)
    self.num_pfn_bits = self.rng.randint(max([self.MIN_PFN_BITS, self.num_vpn_bits]), self.MAX_PFN_BITS)
    
    self.virtual_address = self.rng.randint(1, 2**(self.num_vpn_bits + self.num_offset_bits))
    
    # Calculate these two
    self.offset = self.virtual_address % (2**(self.num_offset_bits))
    self.vpn = self.virtual_address // (2**(self.num_offset_bits))
    
    # Generate this randomly
    self.pfn = self.rng.randint(0, 2**(self.num_pfn_bits))
    
    # Calculate this
    self.physical_address = self.pfn * (2**self.num_offset_bits) + self.offset
    
    if self.rng.choices([True, False], weights=[(self.PROBABILITY_OF_VALID), (1-self.PROBABILITY_OF_VALID)], k=1)[0]:
      self.is_valid = True
      # Set our actual entry to be in the table and valid
      self.pte = self.pfn + (2**(self.num_pfn_bits))
      # self.physical_address_var = VariableHex("Physical Address", self.physical_address, num_bits=(self.num_pfn_bits+self.num_offset_bits), default_presentation=VariableHex.PRESENTATION.BINARY)
      # self.pfn_var = VariableHex("PFN", self.pfn, num_bits=self.num_pfn_bits, default_presentation=VariableHex.PRESENTATION.BINARY)
    else:
      self.is_valid = False
      # Leave it as invalid
      self.pte = self.pfn
      # self.physical_address_var = Variable("Physical Address", "INVALID")
      # self.pfn_var = Variable("PFN",  "INVALID")
    
    # self.pte_var = VariableHex("PTE", self.pte, num_bits=(self.num_pfn_bits+1), default_presentation=VariableHex.PRESENTATION.BINARY)
    
    self.answers.update({
      "answer__vpn": Answer("answer__vpn",     self.vpn,     variable_kind=Answer.VariableKind.BINARY_OR_HEX, length=self.num_vpn_bits),
      "answer__offset": Answer("answer__offset",  self.offset,  variable_kind=Answer.VariableKind.BINARY_OR_HEX, length=self.num_offset_bits),
      "answer__pte": Answer("answer__pte",     self.pte,     variable_kind=Answer.VariableKind.BINARY_OR_HEX, length=(self.num_pfn_bits + 1)),
    })
    
    if self.is_valid:
      self.answers.update({
        "answer__is_valid":         Answer("answer__is_valid",          "VALID"),
        "answer__pfn":              Answer("answer__pfn",               self.pfn,               variable_kind=Answer.VariableKind.BINARY_OR_HEX, length=self.num_pfn_bits),
        "answer__physical_address": Answer("answer__physical_address",  self.physical_address,  variable_kind=Answer.VariableKind.BINARY_OR_HEX, length=(self.num_pfn_bits + self.num_offset_bits)),
      })
    else:
      self.answers.update({
        "answer__is_valid":         Answer("answer__is_valid",          "INVALID"),
        "answer__pfn":              Answer("answer__pfn",               "INVALID"),
        "answer__physical_address": Answer("answer__physical_address",  "INVALID"),
      })
  
  def get_body(self, *args, **kwargs) -> ContentAST.Section:
    body = ContentAST.Section()
    
    body.add_element(
      ContentAST.Paragraph([
        "Given the below information please calculate the equivalent physical address of the given virtual address, filling out all steps along the way.",
        "Remember, we typically have the MSB representing valid or invalid."
      ])
    )
    
    body.add_element(
      ContentAST.Table(
        data=[
          ["Virtual Address", f"0b{self.virtual_address:0{self.num_vpn_bits + self.num_offset_bits}b}"],
          ["# VPN bits", f"{self.num_vpn_bits}"],
          ["# PFN bits", f"{self.num_pfn_bits}"],
        ]
      )
    )
    
    
    # Make values for Page Table
    table_size = self.rng.randint(5,8)
    
    lowest_possible_bottom = max([0, self.vpn - table_size])
    highest_possible_bottom = min([2**self.num_vpn_bits - table_size, self.vpn])
    
    table_bottom = self.rng.randint(lowest_possible_bottom, highest_possible_bottom)
    table_top = table_bottom + table_size
    
    page_table = {}
    page_table[self.vpn] = self.pte
    
    # Fill in the rest of the table
    # for vpn in range(2**self.num_vpn_bits):
    for vpn in range(table_bottom, table_top):
      if vpn == self.vpn: continue
      pte = page_table[self.vpn]
      while pte in page_table.values():
        pte = self.rng.randint(0, 2**self.num_pfn_bits-1)
        if self.rng.choices([True, False], weights=[(1-self.PROBABILITY_OF_VALID), self.PROBABILITY_OF_VALID], k=1)[0]:
          # Randomly set it to be valid
          pte += (2**(self.num_pfn_bits))
      # Once we have a unique random entry, put it into the Page Table
      page_table[vpn] = pte
    
    # Add in ellipses before and after page table entries, if appropriate
    value_matrix = []
    
    if min(page_table.keys()) != 0:
      value_matrix.append(["...", "..."])
    
    value_matrix.extend([
      [f"0b{vpn:0{self.num_vpn_bits}b}", f"0b{pte:0{(self.num_pfn_bits+1)}b}"]
      for vpn, pte in sorted(page_table.items())
    ])
    
    if (max(page_table.keys()) + 1) != 2**self.num_vpn_bits:
      value_matrix.append(["...", "..."])
    
    body.add_element(
      ContentAST.Table(
        headers=["VPN", "PTE"],
        data=value_matrix
      )
    )
    
    body.add_element(
      ContentAST.AnswerBlock([
        
        ContentAST.Answer(self.answers["answer__vpn"],              label="VPN"),
        ContentAST.Answer(self.answers["answer__offset"],           label="Offset"),
        ContentAST.Answer(self.answers["answer__pte"],              label="PTE"),
        ContentAST.Answer(self.answers["answer__is_valid"],         label="VALID or INVALID?"),
        ContentAST.Answer(self.answers["answer__pfn"],              label="PFN"),
        ContentAST.Answer(self.answers["answer__physical_address"], label="Physical Address"),
      ])
    )
    
    return body
  
  def get_explanation_lines(self, *args, **kwargs) -> ContentAST.Section:
    explanation = ContentAST.Section()
    
    explanation.add_element(
      ContentAST.Paragraph([
        "The core idea of Paging is we want to break the virtual address into the VPN and the offset.  "
        "From here, we get the Page Table Entry corresponding to the VPN, and check the validity of the entry.  "
        "If it is valid, we clear the metadata and attach the PFN to the offset and have our physical address.",
      ])
    )
    
    explanation.add_element(
      ContentAST.Paragraph([
        "Don't forget to pad with the appropriate number of 0s (the appropriate number is the number of bits)!",
      ])
    )
    
    explanation.add_element(
      ContentAST.Paragraph([
        f"Virtual Address = VPN | offset",
        f"<tt>0b{self.virtual_address:0{self.num_vpn_bits+self.num_offset_bits}b}</tt> "
        f"= <tt>0b{self.vpn:0{self.num_vpn_bits}b}</tt> | <tt>0b{self.offset:0{self.num_offset_bits}b}</tt>",
      ])
    )
    
    explanation.add_element(
      ContentAST.Paragraph([
        "We next use our VPN to index into our page table and find the corresponding entry."
        f"Our Page Table Entry is ",
        f"<tt>0b{self.pte:0{(self.num_pfn_bits+1)}b}</tt>"
        f"which we found by looking for our VPN in the page table.",
      ])
    )
    
    if self.is_valid:
      explanation.add_element(
        ContentAST.Paragraph([
          f"In our PTE we see that the first bit is <b>{self.pte // (2**self.num_pfn_bits)}</b> meaning that the translation is <b>VALID</b>"
        ])
      )
    else:
      explanation.add_element(
        ContentAST.Paragraph([
          f"In our PTE we see that the first bit is <b>{self.pte // (2**self.num_pfn_bits)}</b> meaning that the translation is <b>INVALID</b>.",
          "Therefore, we just write \"INVALID\" as our answer.",
          "If it were valid we would complete the below steps.",
          "<hr>"
        ])
      )
    
    explanation.add_element(
      ContentAST.Paragraph([
        "Next, we convert our PTE to our PFN by removing our metadata.  "
        "In this case we're just removing the leading bit.  We can do this by applying a binary mask.",
        f"PFN = PTE & mask",
        f"which is,"
      ])
    )
    explanation.add_element(ContentAST.Equation(
        f"<tt>{self.pfn:0{self.num_pfn_bits}b}</tt> "
        f"= <tt>0b{self.pte:0{self.num_pfn_bits+1}b}</tt> "
        f"& <tt>0b{(2**self.num_pfn_bits)-1:0{self.num_pfn_bits+1}b}</tt>"
      )
    )
    
    explanation.add_elements([
        ContentAST.Paragraph([
          "We then add combine our PFN and offset, "
          "Physical Address = PFN | offset",
        ]),
      ContentAST.Equation(
        f"{'<tt><b>' if self.is_valid else ''}0b{self.physical_address:0{self.num_pfn_bits+self.num_offset_bits}b}{'</b></tt>' if self.is_valid else ''} = <tt>0b{self.pfn:0{self.num_pfn_bits}b}</tt> | <tt>0b{self.offset:0{self.num_vpn_bits}b}</tt>",
      )
      ]
    )
    
    explanation.add_element(
    )
    
    explanation.add_elements([
      ContentAST.Paragraph(["Note: Strictly speaking, this calculation is:",]),
      ContentAST.Equation(
        f"{'<tt><b>' if self.is_valid else ''}0b{self.physical_address:0{self.num_pfn_bits+self.num_offset_bits}b}{'</b></tt>' if self.is_valid else ''} = <tt>0b{self.pfn:0{self.num_pfn_bits}b}{0:0{self.num_offset_bits}}</tt> + <tt>0b{self.offset:0{self.num_offset_bits}b}</tt>",
      ),
      ContentAST.Paragraph(["But that's a lot of extra 0s, so I'm splitting them up for succinctness"])
    ])
    
    return explanation<|MERGE_RESOLUTION|>--- conflicted
+++ resolved
@@ -172,11 +172,7 @@
     else:
       self.cache_policy = self.rng.choice(list(self.Kind))
     
-<<<<<<< HEAD
-    log.debug(f"self.caching_policy: {self.cache_policy}")
-=======
     super().refresh(*args, **kwargs)
->>>>>>> ffb0b5f2
     
     self.requests = (
         list(range(self.cache_size)) # Prime the cache with the compulsory misses
